--- conflicted
+++ resolved
@@ -130,7 +130,6 @@
 	}
 }
 
-<<<<<<< HEAD
 func TestValidateTypeStringNullableFloat(t *testing.T) {
 	testCases := []struct {
 		val         interface{}
@@ -182,48 +181,6 @@
 	}
 }
 
-func TestValidateEcrRepositoryName(t *testing.T) {
-	validNames := []string{
-		"nginx-web-app",
-		"project-a/nginx-web-app",
-		"domain.ltd/nginx-web-app",
-		"3chosome-thing.com/01different-pattern",
-		"0123456789/999999999",
-		"double/forward/slash",
-		"000000000000000",
-	}
-	for _, v := range validNames {
-		_, errors := validateEcrRepositoryName(v, "name")
-		if len(errors) != 0 {
-			t.Fatalf("%q should be a valid ECR repository name: %q", v, errors)
-		}
-	}
-
-	invalidNames := []string{
-		// length > 256
-		"3cho_some-thing.com/01different.-_pattern01different.-_pattern01diff" +
-			"erent.-_pattern01different.-_pattern01different.-_pattern01different" +
-			".-_pattern01different.-_pattern01different.-_pattern01different.-_pa" +
-			"ttern01different.-_pattern01different.-_pattern234567",
-		// length < 2
-		"i",
-		"special@character",
-		"different+special=character",
-		"double//slash",
-		"double..dot",
-		"/slash-at-the-beginning",
-		"slash-at-the-end/",
-	}
-	for _, v := range invalidNames {
-		_, errors := validateEcrRepositoryName(v, "name")
-		if len(errors) == 0 {
-			t.Fatalf("%q should be an invalid ECR repository name", v)
-		}
-	}
-}
-
-=======
->>>>>>> bb30267b
 func TestValidateCloudWatchDashboardName(t *testing.T) {
 	validNames := []string{
 		"HelloWorl_d",
